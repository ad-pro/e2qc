{application, e2qc,
 [
  {description, "2q cache"},
<<<<<<< HEAD
  {vsn, "1.1.0"},
=======
  {vsn, "0.1.0"},
>>>>>>> 1698c115
  {registered, []},
  {included_applications, [
  ]},
  {applications, [
                  kernel,
                  stdlib
                 ]},
  {start_phases, []},
  {env, []},
  {maintainers, ["Alex Wilson", "Heinz N. Gies"]},
  {licenses,["BSD"]},
  {links,[{"Github",
           "https://github.com/project-fifo/e2qc"}]}
 ]}.<|MERGE_RESOLUTION|>--- conflicted
+++ resolved
@@ -1,11 +1,7 @@
 {application, e2qc,
  [
   {description, "2q cache"},
-<<<<<<< HEAD
-  {vsn, "1.1.0"},
-=======
-  {vsn, "0.1.0"},
->>>>>>> 1698c115
+  {vsn, "1.2.0"},
   {registered, []},
   {included_applications, [
   ]},
